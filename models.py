"""Top-level model classes.

Author:
    Chris Chute (chute@stanford.edu)
"""

import layers
import torch
import torch.nn as nn


class BiDAF(nn.Module):
    """Baseline BiDAF model for SQuAD.

    Based on the paper:
    "Bidirectional Attention Flow for Machine Comprehension"
    by Minjoon Seo, Aniruddha Kembhavi, Ali Farhadi, Hannaneh Hajishirzi
    (https://arxiv.org/abs/1611.01603).

    Follows a high-level structure commonly found in SQuAD models:
        - Embedding layer: Embed word indices to get word vectors.
        - Encoder layer: Encode the embedded sequence.
        - Attention layer: Apply an attention mechanism to the encoded sequence.
        - Model encoder layer: Encode the sequence again.
        - Output layer: Simple layer (e.g., fc + softmax) to get final outputs.

    Args:
        word_vectors (torch.Tensor): Pre-trained word vectors.
        hidden_size (int): Number of features in the hidden state at each layer.
        drop_prob (float): Dropout probability.
        rnn_type (str): RNN architecture used for encoder layer; one of 'LSTM' or 'GRU'.
        char_vectors (torch.Tensor): Pre-trained character vectors.
        use_token (bool): Flag for using token features (NER, POS)
        token_embed_size (int): Size of embedding for NER/POS; 0 if using one-hot-encoding
        use_exact (bool): Flag for using exact match features (original, uncased, lemma)
    """
    def __init__(self, word_vectors, hidden_size,
                 drop_prob=0., rnn_type='LSTM', num_mod_layers=2, char_vectors=None,
<<<<<<< HEAD
                 use_token=False, use_exact=False, token_embed_size=0, use_projection=False):
=======
                 use_token=False, token_embed_size=0, use_exact=False,
                 num_ner_tags=52, num_pos_tags=21):
>>>>>>> abf09689
        super(BiDAF, self).__init__()
        # 0) Use character embeddings if fed into the BiDAF model
        self.use_char_embeddings = True if char_vectors is not None else False

        # 1) Word embedding layer
        self.emb = layers.Embedding(word_vectors=word_vectors,
                                    hidden_size=hidden_size,
                                    drop_prob=drop_prob)

        # 2) If using character embeddings, feed through char-CNN to get word-level embeddings
        # - Keep track of new hidden size if adding character vectors
        final_hidden_size = hidden_size
        if self.use_char_embeddings:
            # Using char_out_size = hidden size as in original BiDAF paper
            self.char_emb = layers.CharEmbedding(char_vectors=char_vectors,
                                                 char_out_size=hidden_size,
                                                 drop_prob=drop_prob)
            # If concat [embed, char_embed], then final_hidden_size = hidden_size + char_out_size
            final_hidden_size += hidden_size  # since char_out_size = hidden_size

<<<<<<< HEAD
        # Now, account for tagged features
        final_doc_hidden_size = final_hidden_size
        # If using NER and POS, feed through embedding or append index
=======
        # 3) Now, account for tagged features if needed
        # - Keep track of context hidden size if adding tagged features to context only
        final_context_hidden_size = final_hidden_size
>>>>>>> abf09689
        self.use_token = use_token
        # 3 a) Token features: POS, NER
        if self.use_token:
<<<<<<< HEAD
            # If x_emb -> [x_emb, x_pos, x_ner]; each word gets associated pos & ner (for both context and ques)
=======
            # If true, x_emb -> [x_emb, x_pos, x_ner]; each word gets associated pos & ner
>>>>>>> abf09689
            if token_embed_size > 0:
                # If embedding size specified, embed the tokens
                self.enc_ner = layers.TokenEncoder(num_tags=num_ner_tags, embed_size=token_embed_size,
                                                   drop_prob=drop_prob, use_embed=True)
                self.enc_pos = layers.TokenEncoder(num_tags=num_pos_tags, embed_size=token_embed_size,
                                                   drop_prob=drop_prob, use_embed=True)
                final_doc_hidden_size += 2 * token_embed_size
            else:
<<<<<<< HEAD
                # No embedding, simply append the index for ner, pos, (resp. qner, qpos)
                final_doc_hidden_size += 2
        # If using exact features
        self.use_exact = use_exact
        if self.use_exact:
            # 3 new features for both ques and context: exact_orig, exact_uncased, exact_lemma
            final_doc_hidden_size += 3

        # Projection layer to decrease dimensions if extra features used
        self.use_projection = use_projection
        if self.use_projection:
            self.project = nn.Linear(final_doc_hidden_size, final_hidden_size, bias=False)
        else:
            final_hidden_size = final_doc_hidden_size
=======
                # Else, will concatenate the token indices (2 features):
                final_context_hidden_size += 2
        # 3 b) Exact match features: original match, uncased match, lemma match
        self.use_exact = use_exact
        if self.use_exact:
            # Concatenate 3 binary features to each vector
            final_context_hidden_size += 3

        # 4) Projection layer to decrease dimensions if extra features used
        self.project = nn.Linear(final_context_hidden_size, final_hidden_size, bias=False)
>>>>>>> abf09689

        # 5) Highway Layer now outside of the Embedding layer...
        # - Allows concatenated word+char vector to be fed into Highway Layer if needed
        self.hwy = layers.HighwayEncoder(num_layers=2,
                                         hidden_size=final_hidden_size)

        # 6) Proceed with remainder of BiDAF model, accounting for new hidden sizes
        self.enc = layers.RNNEncoder(input_size=final_hidden_size,
                                     hidden_size=final_hidden_size,
                                     num_layers=1,
                                     drop_prob=drop_prob,
                                     rnn_type=rnn_type)

        self.att = layers.BiDAFAttention(hidden_size=2 * final_hidden_size,
                                         drop_prob=drop_prob)

        self.mod = layers.RNNEncoder(input_size=8 * final_hidden_size,
                                     hidden_size=final_hidden_size,
                                     num_layers=num_mod_layers,
                                     drop_prob=drop_prob,
                                     rnn_type=rnn_type)

        self.out = layers.BiDAFOutput(hidden_size=final_hidden_size,
                                      drop_prob=drop_prob,
                                      rnn_type=rnn_type)

    def forward(self, cw_idxs, qw_idxs, cc_idxs=None, qc_idxs=None,
                ner_idxs=None, pos_idxs=None, exact_orig=None, exact_uncased=None, exact_lemma=None,
                qner_idxs=None, qpos_idxs=None, qexact_orig=None, qexact_uncased=None, qexact_lemma=None):
        c_mask = torch.zeros_like(cw_idxs) != cw_idxs
        q_mask = torch.zeros_like(qw_idxs) != qw_idxs
        c_len, q_len = c_mask.sum(-1), q_mask.sum(-1)

        c_emb = self.emb(cw_idxs)  # (batch_size, c_len, hidden_size)
        q_emb = self.emb(qw_idxs)  # (batch_size, q_len, hidden_size)

        if self.use_char_embeddings:
            cc_emb = self.char_emb(cc_idxs)  # (batch_size, c_len, hidden_size)
            qc_emb = self.char_emb(qc_idxs)  # (batch_size, q_len, hidden_size)
<<<<<<< HEAD
            c_emb = torch.cat([c_emb, cc_emb], dim=2)  # (batch_size, c_len, final_doc_hidden_size = 2*hidden_size)
            q_emb = torch.cat([q_emb, qc_emb], dim=2)  # (batch_size, q_len, final_doc_hidden_size = 2*hidden_size)

        if self.use_token:
            # Append index straight up - no one-hot
            ner_idxs = torch.unsqueeze(ner_idxs, dim=2).float()
            pos_idxs = torch.unsqueeze(pos_idxs, dim=2).float()
            c_emb = torch.cat([c_emb, ner_idxs, pos_idxs], dim=2)
            # -> (batch_size, c_len, final_doc_hidden_size += {2 * token_embed_size OR (NUM_NER_TAGS+NUM_POS_TAGS)})

            qner_idxs = torch.unsqueeze(qner_idxs, dim=2).float()
            qpos_idxs = torch.unsqueeze(qpos_idxs, dim=2).float()
            q_emb = torch.cat([q_emb, qner_idxs, qpos_idxs], dim=2)
            # -> (batch_size, q_len, final_doc_hidden_size += {2 * token_embed_size OR (NUM_NER_TAGS+NUM_POS_TAGS)})
=======
            c_emb = torch.cat([c_emb, cc_emb], dim=2)  # (batch_size, c_len, final_context_hidden_size)
            # -> final_hidden_size += 2 * hidden_size
            q_emb = torch.cat([q_emb, qc_emb], dim=2)  # (batch_size, q_len, final_hidden_size)

        if self.use_token:
            # NER, POS indices: (batch_size, c_len)
            ner_idxs = torch.unsqueeze(ner_idxs, dim=2).float()  # -> (batch_size, c_len, 1)
            pos_idxs = torch.unsqueeze(pos_idxs, dim=2).float()  # -> (batch_size, c_len, 1)
            c_emb = torch.cat([c_emb, ner_idxs, pos_idxs], dim=2)
            # -> final output: (batch_size, c_len, final_context_hidden_size += 2)
>>>>>>> abf09689

        if self.use_exact:
            # exact_{orig, uncased, lemma} all have dimensions: (batch_size, c_len)
            exact_orig = torch.unsqueeze(exact_orig, dim=2).float()  # -> (batch_size, c_len, 1)
            exact_uncased = torch.unsqueeze(exact_uncased, dim=2).float()  # -> (batch_size, c_len, 1)
            exact_lemma = torch.unsqueeze(exact_lemma, dim=2).float()  # -> (batch_size, c_len, 1)
            c_emb = torch.cat([c_emb, exact_orig, exact_uncased, exact_lemma], dim=2)
<<<<<<< HEAD
            # -> (batch_size, c_len, final_doc_hidden_size += 3)

            qexact_orig = torch.unsqueeze(qexact_orig, dim=2).float()
            qexact_uncased = torch.unsqueeze(qexact_uncased, dim=2).float()
            qexact_lemma = torch.unsqueeze(qexact_lemma, dim=2).float()
            # -> (batch_size, q_len, 1)
            q_emb = torch.cat([q_emb, qexact_orig, qexact_uncased, qexact_lemma], dim=2)
            # -> (batch_size, q_len, final_doc_hidden_size += 3)

        # Project context/question embeddings from final_doc_hidden_size -> final_hidden_size
        if self.use_projection:
            c_emb = self.projection(c_emb)  # (batch_size, c_len, final_hidden_size)
            q_emb = self.projection(q_emb)  # (batch_size, q_len, final_hidden_size)
        # else: let final_hidden_size = final_doc_hidden_size
=======
            # -> final output: (batch_size, c_len, final_context_hidden_size += 3)

        if self.use_exact or self.use_token:
            c_emb = self.project(c_emb)  # (batch_size, c_len, final_hidden_size)
>>>>>>> abf09689

        c_emb = self.hwy(c_emb)  # (batch_size, c_len, final_hidden_size)
        q_emb = self.hwy(q_emb)  # (batch_size, q_len, final_hidden_size)

        q_enc = self.enc(q_emb, q_len)  # (batch_size, q_len, 2 * final_hidden_size)
        c_enc = self.enc(c_emb, c_len)    # (batch_size, c_len, 2 * final_hidden_size)

        att = self.att(c_enc, q_enc,
                       c_mask, q_mask)    # (batch_size, c_len, 8 * final_hidden_size)

        mod = self.mod(att, c_len)        # (batch_size, c_len, 2 * final_hidden_size)

        out = self.out(att, mod, c_mask)  # 2 tensors, each (batch_size, c_len)

        return out
<|MERGE_RESOLUTION|>--- conflicted
+++ resolved
@@ -36,12 +36,8 @@
     """
     def __init__(self, word_vectors, hidden_size,
                  drop_prob=0., rnn_type='LSTM', num_mod_layers=2, char_vectors=None,
-<<<<<<< HEAD
-                 use_token=False, use_exact=False, token_embed_size=0, use_projection=False):
-=======
-                 use_token=False, token_embed_size=0, use_exact=False,
+                 use_token=False, use_exact=False, token_embed_size=0, use_projection=False,
                  num_ner_tags=52, num_pos_tags=21):
->>>>>>> abf09689
         super(BiDAF, self).__init__()
         # 0) Use character embeddings if fed into the BiDAF model
         self.use_char_embeddings = True if char_vectors is not None else False
@@ -62,23 +58,12 @@
             # If concat [embed, char_embed], then final_hidden_size = hidden_size + char_out_size
             final_hidden_size += hidden_size  # since char_out_size = hidden_size
 
-<<<<<<< HEAD
-        # Now, account for tagged features
+        # 3) Now, account for tagged features if needed
+        # - Keep track of new hidden size if adding tagged features
         final_doc_hidden_size = final_hidden_size
-        # If using NER and POS, feed through embedding or append index
-=======
-        # 3) Now, account for tagged features if needed
-        # - Keep track of context hidden size if adding tagged features to context only
-        final_context_hidden_size = final_hidden_size
->>>>>>> abf09689
         self.use_token = use_token
         # 3 a) Token features: POS, NER
         if self.use_token:
-<<<<<<< HEAD
-            # If x_emb -> [x_emb, x_pos, x_ner]; each word gets associated pos & ner (for both context and ques)
-=======
-            # If true, x_emb -> [x_emb, x_pos, x_ner]; each word gets associated pos & ner
->>>>>>> abf09689
             if token_embed_size > 0:
                 # If embedding size specified, embed the tokens
                 self.enc_ner = layers.TokenEncoder(num_tags=num_ner_tags, embed_size=token_embed_size,
@@ -87,33 +72,21 @@
                                                    drop_prob=drop_prob, use_embed=True)
                 final_doc_hidden_size += 2 * token_embed_size
             else:
-<<<<<<< HEAD
+
                 # No embedding, simply append the index for ner, pos, (resp. qner, qpos)
                 final_doc_hidden_size += 2
-        # If using exact features
+        # 3 b) Exact match features: original match, uncased match, lemma match
         self.use_exact = use_exact
         if self.use_exact:
-            # 3 new features for both ques and context: exact_orig, exact_uncased, exact_lemma
+            # Concatenate 3 binary features to each vector
             final_doc_hidden_size += 3
 
-        # Projection layer to decrease dimensions if extra features used
+        # 4) Projection layer to decrease dimensions if extra features used
         self.use_projection = use_projection
         if self.use_projection:
             self.project = nn.Linear(final_doc_hidden_size, final_hidden_size, bias=False)
         else:
             final_hidden_size = final_doc_hidden_size
-=======
-                # Else, will concatenate the token indices (2 features):
-                final_context_hidden_size += 2
-        # 3 b) Exact match features: original match, uncased match, lemma match
-        self.use_exact = use_exact
-        if self.use_exact:
-            # Concatenate 3 binary features to each vector
-            final_context_hidden_size += 3
-
-        # 4) Projection layer to decrease dimensions if extra features used
-        self.project = nn.Linear(final_context_hidden_size, final_hidden_size, bias=False)
->>>>>>> abf09689
 
         # 5) Highway Layer now outside of the Embedding layer...
         # - Allows concatenated word+char vector to be fed into Highway Layer if needed
@@ -153,33 +126,20 @@
         if self.use_char_embeddings:
             cc_emb = self.char_emb(cc_idxs)  # (batch_size, c_len, hidden_size)
             qc_emb = self.char_emb(qc_idxs)  # (batch_size, q_len, hidden_size)
-<<<<<<< HEAD
             c_emb = torch.cat([c_emb, cc_emb], dim=2)  # (batch_size, c_len, final_doc_hidden_size = 2*hidden_size)
             q_emb = torch.cat([q_emb, qc_emb], dim=2)  # (batch_size, q_len, final_doc_hidden_size = 2*hidden_size)
-
-        if self.use_token:
-            # Append index straight up - no one-hot
-            ner_idxs = torch.unsqueeze(ner_idxs, dim=2).float()
-            pos_idxs = torch.unsqueeze(pos_idxs, dim=2).float()
-            c_emb = torch.cat([c_emb, ner_idxs, pos_idxs], dim=2)
-            # -> (batch_size, c_len, final_doc_hidden_size += {2 * token_embed_size OR (NUM_NER_TAGS+NUM_POS_TAGS)})
-
-            qner_idxs = torch.unsqueeze(qner_idxs, dim=2).float()
-            qpos_idxs = torch.unsqueeze(qpos_idxs, dim=2).float()
-            q_emb = torch.cat([q_emb, qner_idxs, qpos_idxs], dim=2)
-            # -> (batch_size, q_len, final_doc_hidden_size += {2 * token_embed_size OR (NUM_NER_TAGS+NUM_POS_TAGS)})
-=======
-            c_emb = torch.cat([c_emb, cc_emb], dim=2)  # (batch_size, c_len, final_context_hidden_size)
-            # -> final_hidden_size += 2 * hidden_size
-            q_emb = torch.cat([q_emb, qc_emb], dim=2)  # (batch_size, q_len, final_hidden_size)
 
         if self.use_token:
             # NER, POS indices: (batch_size, c_len)
             ner_idxs = torch.unsqueeze(ner_idxs, dim=2).float()  # -> (batch_size, c_len, 1)
             pos_idxs = torch.unsqueeze(pos_idxs, dim=2).float()  # -> (batch_size, c_len, 1)
             c_emb = torch.cat([c_emb, ner_idxs, pos_idxs], dim=2)
-            # -> final output: (batch_size, c_len, final_context_hidden_size += 2)
->>>>>>> abf09689
+            # -> final output: (batch_size, c_len, final_doc_hidden_size += {2, 2 * token_embed_size})
+
+            qner_idxs = torch.unsqueeze(qner_idxs, dim=2).float()  # -> (batch_size, q_len, 1)
+            qpos_idxs = torch.unsqueeze(qpos_idxs, dim=2).float()  # -> (batch_size, q_len, 1)
+            q_emb = torch.cat([q_emb, qner_idxs, qpos_idxs], dim=2)
+            # -> final output: (batch_size, q_len, final_doc_hidden_size += {2, 2 * token_embed_size})
 
         if self.use_exact:
             # exact_{orig, uncased, lemma} all have dimensions: (batch_size, c_len)
@@ -187,27 +147,19 @@
             exact_uncased = torch.unsqueeze(exact_uncased, dim=2).float()  # -> (batch_size, c_len, 1)
             exact_lemma = torch.unsqueeze(exact_lemma, dim=2).float()  # -> (batch_size, c_len, 1)
             c_emb = torch.cat([c_emb, exact_orig, exact_uncased, exact_lemma], dim=2)
-<<<<<<< HEAD
-            # -> (batch_size, c_len, final_doc_hidden_size += 3)
+            # -> final output: (batch_size, c_len, final_doc_hidden_size += 3)
 
-            qexact_orig = torch.unsqueeze(qexact_orig, dim=2).float()
-            qexact_uncased = torch.unsqueeze(qexact_uncased, dim=2).float()
-            qexact_lemma = torch.unsqueeze(qexact_lemma, dim=2).float()
-            # -> (batch_size, q_len, 1)
+            qexact_orig = torch.unsqueeze(qexact_orig, dim=2).float(). # -> (batch_size, q_len, 1)
+            qexact_uncased = torch.unsqueeze(qexact_uncased, dim=2).float()  # -> (batch_size, q_len, 1)
+            qexact_lemma = torch.unsqueeze(qexact_lemma, dim=2).float()  # -> (batch_size, q_len, 1)
             q_emb = torch.cat([q_emb, qexact_orig, qexact_uncased, qexact_lemma], dim=2)
-            # -> (batch_size, q_len, final_doc_hidden_size += 3)
+            # -> final_output: (batch_size, q_len, final_doc_hidden_size += 3)
 
         # Project context/question embeddings from final_doc_hidden_size -> final_hidden_size
-        if self.use_projection:
+        if self.use_projection and (self.use_exact or self.use_token):
             c_emb = self.projection(c_emb)  # (batch_size, c_len, final_hidden_size)
             q_emb = self.projection(q_emb)  # (batch_size, q_len, final_hidden_size)
         # else: let final_hidden_size = final_doc_hidden_size
-=======
-            # -> final output: (batch_size, c_len, final_context_hidden_size += 3)
-
-        if self.use_exact or self.use_token:
-            c_emb = self.project(c_emb)  # (batch_size, c_len, final_hidden_size)
->>>>>>> abf09689
 
         c_emb = self.hwy(c_emb)  # (batch_size, c_len, final_hidden_size)
         q_emb = self.hwy(q_emb)  # (batch_size, q_len, final_hidden_size)
